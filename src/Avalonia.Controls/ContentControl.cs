--- conflicted
+++ resolved
@@ -45,13 +45,9 @@
         static ContentControl()
         {
             ContentControlMixin.Attach<ContentControl>(ContentProperty, x => x.LogicalChildren);
-<<<<<<< HEAD
-        }     
-=======
             PseudoClass(ContentProperty, x => x != null, ":valid");
             PseudoClass(ContentProperty, x => x == null, ":invalid");
         }
->>>>>>> d74cd44a
 
         /// <summary>
         /// Gets or sets the content to display.
