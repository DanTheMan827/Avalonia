// Copyright (c) The Avalonia Project. All rights reserved.
// Licensed under the MIT license. See licence.md file in the project root for full license information.

using System;
using System.Collections.Generic;
using System.IO;
using System.Linq;
using Avalonia.Direct2D1.Media;
using Avalonia.Media;
using Avalonia.Platform;
using Avalonia.Controls;
using Avalonia.Controls.Platform.Surfaces;
using Avalonia.Direct2D1.Media.Imaging;
using Avalonia.Rendering;

namespace Avalonia
{
    public static class Direct2DApplicationExtensions
    {
        public static T UseDirect2D1<T>(this T builder) where T : AppBuilderBase<T>, new()
        {
            builder.UseRenderingSubsystem(Direct2D1.Direct2D1Platform.Initialize, "Direct2D1");
            return builder;
        }
    }
}

namespace Avalonia.Direct2D1
{
    public class Direct2D1Platform : IPlatformRenderInterface
    {
        private static readonly Direct2D1Platform s_instance = new Direct2D1Platform();

        private static SharpDX.Direct2D1.Factory s_d2D1Factory;

        private static SharpDX.DirectWrite.Factory s_dwfactory;

        private static SharpDX.WIC.ImagingFactory s_imagingFactory;

        private static SharpDX.DXGI.Device s_dxgiDevice;

        private static SharpDX.Direct2D1.Device s_d2D1Device;

        private static readonly object s_initLock = new object();
        private static bool s_initialized = false;

        internal static void InitializeDirect2D()
        {
            lock (s_initLock)
            {
                if (s_initialized)
                    return;
#if DEBUG
                try
                {
                    s_d2D1Factory =

                        new SharpDX.Direct2D1.Factory1(SharpDX.Direct2D1.FactoryType.MultiThreaded,
                            SharpDX.Direct2D1.DebugLevel.Error);
                }
                catch
                {
                    //
                }
#endif
                s_dwfactory = new SharpDX.DirectWrite.Factory();
                s_imagingFactory = new SharpDX.WIC.ImagingFactory();
                if (s_d2D1Factory == null)
                    s_d2D1Factory = new SharpDX.Direct2D1.Factory1(SharpDX.Direct2D1.FactoryType.MultiThreaded,
                        SharpDX.Direct2D1.DebugLevel.None);


                var featureLevels = new[]
                {
                    SharpDX.Direct3D.FeatureLevel.Level_11_1,
                    SharpDX.Direct3D.FeatureLevel.Level_11_0,
                    SharpDX.Direct3D.FeatureLevel.Level_10_1,
                    SharpDX.Direct3D.FeatureLevel.Level_10_0,
                    SharpDX.Direct3D.FeatureLevel.Level_9_3,
                    SharpDX.Direct3D.FeatureLevel.Level_9_2,
                    SharpDX.Direct3D.FeatureLevel.Level_9_1,
                };

                using (var d3dDevice = new SharpDX.Direct3D11.Device(
                    SharpDX.Direct3D.DriverType.Hardware,
                    SharpDX.Direct3D11.DeviceCreationFlags.BgraSupport |
                    SharpDX.Direct3D11.DeviceCreationFlags.VideoSupport,
                    featureLevels))
                {
                    s_dxgiDevice = d3dDevice.QueryInterface<SharpDX.DXGI.Device>();
                }

                using (var factory1 = s_d2D1Factory.QueryInterface<SharpDX.Direct2D1.Factory1>())
                {
                    s_d2D1Device = new SharpDX.Direct2D1.Device(factory1, s_dxgiDevice);
                }
                s_initialized = true;
            }
        }

        public static void Initialize()
        {
            InitializeDirect2D();
            AvaloniaLocator.CurrentMutable
                        .Bind<IPlatformRenderInterface>().ToConstant(s_instance)
                        .BindToSelf(s_d2D1Factory)
                        .BindToSelf(s_dwfactory)
                        .BindToSelf(s_imagingFactory)
                        .BindToSelf(s_dxgiDevice)
                        .BindToSelf(s_d2D1Device);
            SharpDX.Configuration.EnableReleaseOnFinalizer = true;
        }

        public IBitmapImpl CreateBitmap(int width, int height)
        {
            return new WicBitmapImpl(s_imagingFactory, width, height);
        }

        public IFormattedTextImpl CreateFormattedText(
            string text,
            Typeface typeface,
            TextAlignment textAlignment,
            TextWrapping wrapping,
            Size constraint,
            IReadOnlyList<FormattedTextStyleSpan> spans)
        {
            return new FormattedTextImpl(
                text,
                typeface,
                textAlignment,
                wrapping,
                constraint,
                spans);
        }

        public IRenderTarget CreateRenderTarget(IEnumerable<object> surfaces)
        {
            foreach (var s in surfaces)
            {
<<<<<<< HEAD
                if (nativeWindow.HandleDescriptor != "HWND")
                    throw new NotSupportedException("Don't know how to create a Direct2D1 renderer from " + nativeWindow.HandleDescriptor);
                return new HwndRenderTarget(nativeWindow);
=======
                if (s is IPlatformHandle nativeWindow)
                {
                    if (nativeWindow.HandleDescriptor != "HWND")
                        throw new NotSupportedException("Don't know how to create a Direct2D1 renderer from " +
                                                        nativeWindow.HandleDescriptor);
                    return new HwndRenderTarget(nativeWindow);
                }
                if (s is IExternalDirect2DRenderTargetSurface external)
                    return new ExternalRenderTarget(external, s_dwfactory);
>>>>>>> cfcdeff5
            }
            throw new NotSupportedException("Don't know how to create a Direct2D1 renderer from any of provided surfaces");
        }

        public IRenderTargetBitmapImpl CreateRenderTargetBitmap(
            int width,
            int height,
            double dpiX,
            double dpiY)
        {
            return new RenderTargetBitmapImpl(
                s_imagingFactory,
                s_d2D1Factory,
                s_dwfactory,
                width,
                height,
                dpiX,
                dpiY);
        }

        public IWritableBitmapImpl CreateWritableBitmap(int width, int height, PixelFormat? format = null)
        {
            return new WritableWicBitmapImpl(s_imagingFactory, width, height, format);
        }

        public IStreamGeometryImpl CreateStreamGeometry()
        {
            return new StreamGeometryImpl();
        }

        public IBitmapImpl LoadBitmap(string fileName)
        {
            return new WicBitmapImpl(s_imagingFactory, fileName);
        }

        public IBitmapImpl LoadBitmap(Stream stream)
        {
            return new WicBitmapImpl(s_imagingFactory, stream);
        }

        public IBitmapImpl LoadBitmap(PixelFormat format, IntPtr data, int width, int height, int stride)
        {
            return new WicBitmapImpl(s_imagingFactory, format, data, width, height, stride);
        }
    }
}<|MERGE_RESOLUTION|>--- conflicted
+++ resolved
@@ -137,11 +137,6 @@
         {
             foreach (var s in surfaces)
             {
-<<<<<<< HEAD
-                if (nativeWindow.HandleDescriptor != "HWND")
-                    throw new NotSupportedException("Don't know how to create a Direct2D1 renderer from " + nativeWindow.HandleDescriptor);
-                return new HwndRenderTarget(nativeWindow);
-=======
                 if (s is IPlatformHandle nativeWindow)
                 {
                     if (nativeWindow.HandleDescriptor != "HWND")
@@ -151,7 +146,6 @@
                 }
                 if (s is IExternalDirect2DRenderTargetSurface external)
                     return new ExternalRenderTarget(external, s_dwfactory);
->>>>>>> cfcdeff5
             }
             throw new NotSupportedException("Don't know how to create a Direct2D1 renderer from any of provided surfaces");
         }
