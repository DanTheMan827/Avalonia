--- conflicted
+++ resolved
@@ -11,120 +11,6 @@
 {
     public abstract class BitmapImpl : IBitmapImpl, IDisposable
     {
-<<<<<<< HEAD
-        private readonly ImagingFactory _factory;
-
-        /// <summary>
-        /// Initializes a new instance of the <see cref="BitmapImpl"/> class.
-        /// </summary>
-        /// <param name="factory">The WIC imaging factory to use.</param>
-        /// <param name="fileName">The filename of the bitmap to load.</param>
-        public BitmapImpl(ImagingFactory factory, string fileName)
-        {
-            _factory = factory;
-
-            using (BitmapDecoder decoder = new BitmapDecoder(factory, fileName, DecodeOptions.CacheOnDemand))
-            {
-                WicImpl = new Bitmap(factory, decoder.GetFrame(0), BitmapCreateCacheOption.CacheOnDemand);
-            }
-        }
-
-        /// <summary>
-        /// Initializes a new instance of the <see cref="BitmapImpl"/> class.
-        /// </summary>
-        /// <param name="factory">The WIC imaging factory to use.</param>
-        /// <param name="stream">The stream to read the bitmap from.</param>
-        public BitmapImpl(ImagingFactory factory, Stream stream)
-        {
-            _factory = factory;
-
-            using (BitmapDecoder decoder = new BitmapDecoder(factory, stream, DecodeOptions.CacheOnLoad))
-            {
-                WicImpl = new Bitmap(factory, decoder.GetFrame(0), BitmapCreateCacheOption.CacheOnLoad);
-            }
-        }
-
-        /// <summary>
-        /// Initializes a new instance of the <see cref="BitmapImpl"/> class.
-        /// </summary>
-        /// <param name="factory">The WIC imaging factory to use.</param>
-        /// <param name="width">The width of the bitmap.</param>
-        /// <param name="height">The height of the bitmap.</param>
-        public BitmapImpl(ImagingFactory factory, int width, int height)
-        {
-            _factory = factory;
-            WicImpl = new Bitmap(
-                factory,
-                width,
-                height,
-                PixelFormat.Format32bppPBGRA,
-                BitmapCreateCacheOption.CacheOnLoad);
-        }
-
-        /// <summary>
-        /// Gets the width of the bitmap, in pixels.
-        /// </summary>
-        public int PixelWidth => WicImpl.Size.Width;
-
-        /// <summary>
-        /// Gets the height of the bitmap, in pixels.
-        /// </summary>
-        public int PixelHeight => WicImpl.Size.Height;
-
-        public virtual void Dispose()
-        {
-            WicImpl.Dispose();
-        }
-
-        /// <summary>
-        /// Gets the WIC implementation of the bitmap.
-        /// </summary>
-        public Bitmap WicImpl
-        {
-            get;
-        }
-
-        /// <summary>
-        /// Gets a Direct2D bitmap to use on the specified render target.
-        /// </summary>
-        /// <param name="renderTarget">The render target.</param>
-        /// <returns>The Direct2D bitmap.</returns>
-        public SharpDX.Direct2D1.Bitmap GetDirect2DBitmap(SharpDX.Direct2D1.RenderTarget renderTarget)
-        {
-            FormatConverter converter = new FormatConverter(_factory);
-            converter.Initialize(WicImpl, PixelFormat.Format32bppPBGRA);
-            return SharpDX.Direct2D1.Bitmap.FromWicBitmap(renderTarget, converter);
-        }
-
-        /// <summary>
-        /// Saves the bitmap to a file.
-        /// </summary>
-        /// <param name="fileName">The filename.</param>
-        public void Save(string fileName)
-        {
-            if (Path.GetExtension(fileName) != ".png")
-            {
-                // Yeah, we need to support other formats.
-                throw new NotSupportedException("Use PNG, stoopid.");
-            }
-
-            using (FileStream s = new FileStream(fileName, FileMode.Create))
-            {
-                Save(s);
-            }
-        }
-
-        public void Save(Stream stream)
-        {
-            PngBitmapEncoder encoder = new PngBitmapEncoder(_factory);
-            encoder.Initialize(stream);
-
-            BitmapFrameEncode frame = new BitmapFrameEncode(encoder);
-            frame.Initialize();
-            frame.WriteSource(WicImpl);
-            frame.Commit();
-            encoder.Commit();
-=======
         public abstract Bitmap GetDirect2DBitmap(SharpDX.Direct2D1.RenderTarget target);
         public abstract int PixelWidth { get; }
         public abstract int PixelHeight { get; }
@@ -133,7 +19,6 @@
 
         public virtual void Dispose()
         {
->>>>>>> 089b505e
         }
     }
 }