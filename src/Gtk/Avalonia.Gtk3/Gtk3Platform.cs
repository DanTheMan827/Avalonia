--- conflicted
+++ resolved
@@ -89,13 +89,8 @@
             lock(_lock)
                 if (!_signaled[idx])
                 {
-<<<<<<< HEAD
-                    _signaled = true;
-                    GlibTimeout.Add(100, 0, () =>
-=======
                     _signaled[idx] = true;
                     GlibTimeout.Add(GlibPriority.FromDispatcherPriority(prio), 0, () =>
->>>>>>> 0bd5e61e
                     {
                         lock (_lock)
                         {
