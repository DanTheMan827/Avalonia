--- conflicted
+++ resolved
@@ -62,18 +62,7 @@
         /// Starts listening to the binding.
         /// </summary>
         /// <param name="binding">The binding.</param>
-<<<<<<< HEAD
         public void Start(IObservable<object> binding)
-=======
-        /// <param name="changed">Called when the binding changes.</param>
-        /// <param name="completed">Called when the binding completes.</param>
-        /// <param name="error">Called when a binding error occurs.</param>
-        public void Start(
-            IObservable<object> binding,
-            Action<PriorityBindingEntry> changed,
-            Action<PriorityBindingEntry> completed,
-            Action<PriorityBindingEntry, BindingError> error)
->>>>>>> b63a5b3e
         {
             Contract.Requires<ArgumentNullException>(binding != null);
 
@@ -90,26 +79,7 @@
                 Description = ((IDescription)binding).Description;
             }
 
-<<<<<<< HEAD
             _subscription = binding.Subscribe(ValueChanged, Completed);
-=======
-            _subscription = binding.Subscribe(
-                value =>
-                {
-                    var bindingError = value as BindingError;
-
-                    if (bindingError == null)
-                    {
-                        Value = value;
-                        changed(this);
-                    }
-                    else if (error != null)
-                    {
-                        error(this, bindingError);
-                    }
-                },
-                () => completed(this));
->>>>>>> b63a5b3e
         }
 
         /// <summary>
@@ -122,8 +92,18 @@
 
         private void ValueChanged(object value)
         {
-            Value = value;
-            _owner.Changed(this);
+            var bindingError = value as BindingError;
+
+            if (bindingError != null)
+            {
+                _owner.Error(this, bindingError);
+            }
+
+            if (bindingError == null || bindingError.UseFallbackValue)
+            {
+                Value = bindingError == null ? value : bindingError.FallbackValue;
+                _owner.Changed(this);
+            }
         }
 
         private void Completed()
