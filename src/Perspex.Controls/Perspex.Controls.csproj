﻿<?xml version="1.0" encoding="utf-8"?>
<Project ToolsVersion="4.0" DefaultTargets="Build" xmlns="http://schemas.microsoft.com/developer/msbuild/2003">
  <Import Project="$(MSBuildExtensionsPath)\$(MSBuildToolsVersion)\Microsoft.Common.props" Condition="Exists('$(MSBuildExtensionsPath)\$(MSBuildToolsVersion)\Microsoft.Common.props')" />
  <PropertyGroup>
    <MinimumVisualStudioVersion>11.0</MinimumVisualStudioVersion>
    <Configuration Condition=" '$(Configuration)' == '' ">Debug</Configuration>
    <Platform Condition=" '$(Platform)' == '' ">AnyCPU</Platform>
    <ProjectGuid>{D2221C82-4A25-4583-9B43-D791E3F6820C}</ProjectGuid>
    <OutputType>Library</OutputType>
    <AppDesignerFolder>Properties</AppDesignerFolder>
    <RootNamespace>Perspex.Controls</RootNamespace>
    <AssemblyName>Perspex.Controls</AssemblyName>
    <DefaultLanguage>en-US</DefaultLanguage>
    <FileAlignment>512</FileAlignment>
    <ProjectTypeGuids>{786C830F-07A1-408B-BD7F-6EE04809D6DB};{FAE04EC0-301F-11D3-BF4B-00C04F79EFBC}</ProjectTypeGuids>
    <TargetFrameworkProfile>Profile7</TargetFrameworkProfile>
    <TargetFrameworkVersion>v4.5</TargetFrameworkVersion>
    <NuGetPackageImportStamp>
    </NuGetPackageImportStamp>
  </PropertyGroup>
  <PropertyGroup Condition=" '$(Configuration)|$(Platform)' == 'Debug|AnyCPU' ">
    <DebugSymbols>true</DebugSymbols>
    <DebugType>full</DebugType>
    <Optimize>false</Optimize>
    <OutputPath>bin\Debug\</OutputPath>
    <DefineConstants>DEBUG;TRACE</DefineConstants>
    <ErrorReport>prompt</ErrorReport>
    <WarningLevel>4</WarningLevel>
    <DocumentationFile>bin\Debug\Perspex.Controls.XML</DocumentationFile>
  </PropertyGroup>
  <PropertyGroup Condition=" '$(Configuration)|$(Platform)' == 'Release|AnyCPU' ">
    <DebugType>pdbonly</DebugType>
    <Optimize>true</Optimize>
    <OutputPath>bin\Release\</OutputPath>
    <DefineConstants>TRACE</DefineConstants>
    <ErrorReport>prompt</ErrorReport>
    <WarningLevel>4</WarningLevel>
    <DocumentationFile>bin\Release\Perspex.Controls.XML</DocumentationFile>
  </PropertyGroup>
  <ItemGroup>
    <Compile Include="..\Shared\SharedAssemblyInfo.cs">
      <Link>Properties\SharedAssemblyInfo.cs</Link>
    </Compile>
    <Compile Include="DockPanel\Aligner.cs" />
    <Compile Include="DockPanel\Alignment.cs" />
    <Compile Include="DockPanel\Alignments.cs" />
    <Compile Include="DockPanel\CoordinateMixin.cs" />
    <Compile Include="DockPanel\Dock.cs" />
    <Compile Include="DockPanel\Docker.cs" />
    <Compile Include="DockPanel\DockingArranger.cs" />
    <Compile Include="DockPanel\DockPanel.cs" />
    <Compile Include="DockPanel\EnumerableMixin.cs" />
    <Compile Include="DockPanel\LayoutSizes.cs" />
    <Compile Include="DockPanel\RectMixin.cs" />
    <Compile Include="Generators\ITreeItemContainerGenerator.cs" />
    <Compile Include="Generators\ItemContainers.cs" />
    <Compile Include="IContentControl.cs" />
    <Compile Include="IControl.cs" />
    <Compile Include="IPanel.cs" />
    <Compile Include="IReparentingHost.cs" />
    <Compile Include="ISetLogicalParent.cs" />
    <Compile Include="DockPanel\LeftDocker.cs" />
    <Compile Include="DockPanel\Segment.cs" />
    <Compile Include="Margins.cs" />
    <Compile Include="MenuItemAccessKeyHandler.cs" />
    <Compile Include="Mixins\SelectableMixin.cs" />
    <Compile Include="Presenters\IContentPresenter.cs" />
    <Compile Include="Primitives\AccessText.cs" />
    <Compile Include="Border.cs" />
    <Compile Include="MenuItem.cs" />
    <Compile Include="Menu.cs" />
    <Compile Include="Button.cs" />
    <Compile Include="DropDown.cs" />
    <Compile Include="IReparentingControl.cs" />
    <Compile Include="Deck.cs" />
    <Compile Include="Platform\IPopupImpl.cs" />
    <Compile Include="Platform\ITopLevelImpl.cs" />
    <Compile Include="PlacementMode.cs" />
    <Compile Include="Primitives\IScrollInfo.cs" />
    <Compile Include="Primitives\Popup.cs" />
    <Compile Include="Primitives\ScrollInfoAdapter.cs" />
<<<<<<< HEAD
    <Compile Include="DockPanel\RightDocker.cs" />
=======
    <Compile Include="Canvas.cs" />
>>>>>>> fd71e2ea
    <Compile Include="Templates\ControlTemplate`2.cs" />
    <Compile Include="Templates\DataTemplate`1.cs" />
    <Compile Include="Templates\IControlTemplate.cs" />
    <Compile Include="Templates\FuncTemplate`2.cs" />
    <Compile Include="Templates\FuncTemplate`1.cs" />
    <Compile Include="Templates\IDataTemplate.cs" />
    <Compile Include="Presenters\IItemsPresenter.cs" />
    <Compile Include="Presenters\IPresenter.cs" />
    <Compile Include="Presenters\DeckPresenter.cs" />
    <Compile Include="Primitives\AdornerDecorator.cs" />
    <Compile Include="Primitives\AdornerLayer.cs" />
    <Compile Include="Primitives\RangeBase.cs" />
    <Compile Include="ProgressBar.cs" />
    <Compile Include="RadioButton.cs" />
    <Compile Include="CheckBox.cs" />
    <Compile Include="ColumnDefinition.cs" />
    <Compile Include="ColumnDefinitions.cs" />
    <Compile Include="ContentControl.cs" />
    <Compile Include="GridSplitter.cs" />
    <Compile Include="ISelectable.cs" />
    <Compile Include="ListBoxItem.cs" />
    <Compile Include="ListBox.cs" />
    <Compile Include="Platform\IWindowImpl.cs" />
    <Compile Include="Presenters\ScrollContentPresenter.cs" />
    <Compile Include="Presenters\ContentPresenter.cs" />
    <Compile Include="Control.cs" />
    <Compile Include="ControlExtensions.cs" />
    <Compile Include="Controls.cs" />
    <Compile Include="Templates\ControlTemplate.cs" />
    <Compile Include="Templates\DataTemplateExtensions.cs" />
    <Compile Include="Templates\DataTemplate.cs" />
    <Compile Include="Generators\TreeItemContainerGenerator.cs" />
    <Compile Include="Generators\ItemContainerGenerator`1.cs" />
    <Compile Include="Generators\ItemContainerGenerator.cs" />
    <Compile Include="IGlobalDataTemplates.cs" />
    <Compile Include="Templates\DataTemplates.cs" />
    <Compile Include="Decorator.cs" />
    <Compile Include="DefinitionBase.cs" />
    <Compile Include="Grid.cs" />
    <Compile Include="GridLength.cs" />
    <Compile Include="Primitives\HeaderedContentControl.cs" />
    <Compile Include="Primitives\HeaderedItemsControl.cs" />
    <Compile Include="IHeadered.cs" />
    <Compile Include="Image.cs" />
    <Compile Include="Generators\IItemContainerGenerator.cs" />
    <Compile Include="ItemsControl.cs" />
    <Compile Include="Presenters\ItemsPresenter.cs" />
    <Compile Include="Panel.cs" />
    <Compile Include="Primitives\ScrollBarVisibility.cs" />
    <Compile Include="Primitives\Track.cs" />
    <Compile Include="Primitives\Thumb.cs" />
    <Compile Include="RequestBringIntoViewEventArgs.cs" />
    <Compile Include="Shapes\Ellipse.cs" />
    <Compile Include="Templates\ITemplate`2.cs" />
    <Compile Include="Templates\ITemplate`1.cs" />
    <Compile Include="Templates\ITreeDataTemplate.cs" />
    <Compile Include="Templates\TreeDataTemplate.cs" />
    <Compile Include="ToolTip.cs" />
    <Compile Include="UserControl.cs" />
    <Compile Include="Templates\TemplateExtensions.cs" />
    <Compile Include="TextWrapping.cs" />
    <Compile Include="Utils\IEnumerableUtils.cs" />
    <Compile Include="Utils\StringUtils.cs" />
    <Compile Include="TopLevel.cs" />
    <Compile Include="Primitives\PopupRoot.cs" />
    <Compile Include="Window.cs" />
    <Compile Include="RowDefinition.cs" />
    <Compile Include="RowDefinitions.cs" />
    <Compile Include="Primitives\SelectingItemsControl.cs" />
    <Compile Include="ScrollViewer.cs" />
    <Compile Include="Shapes\Path.cs" />
    <Compile Include="Shapes\Rectangle.cs" />
    <Compile Include="Shapes\Shape.cs" />
    <Compile Include="Primitives\ScrollBar.cs" />
    <Compile Include="StackPanel.cs" />
    <Compile Include="TabControl.cs" />
    <Compile Include="TabItem.cs" />
    <Compile Include="Primitives\TabStrip.cs" />
    <Compile Include="Primitives\TemplatedControl.cs" />
    <Compile Include="TextBlock.cs" />
    <Compile Include="TextBox.cs" />
    <Compile Include="Presenters\TextPresenter.cs" />
    <Compile Include="Primitives\ToggleButton.cs" />
    <Compile Include="Templates\TreeDataTemplate`1.cs" />
    <Compile Include="TreeView.cs" />
    <Compile Include="TreeViewItem.cs" />
    <Compile Include="Properties\AssemblyInfo.cs" />
  </ItemGroup>
  <ItemGroup>
    <Reference Include="System.Reactive.Core">
      <HintPath>..\..\packages\Rx-Core.2.2.5\lib\portable-windows8+net45+wp8\System.Reactive.Core.dll</HintPath>
    </Reference>
    <Reference Include="System.Reactive.Interfaces">
      <HintPath>..\..\packages\Rx-Interfaces.2.2.5\lib\portable-windows8+net45+wp8\System.Reactive.Interfaces.dll</HintPath>
    </Reference>
    <Reference Include="System.Reactive.Linq">
      <HintPath>..\..\packages\Rx-Linq.2.2.5\lib\portable-windows8+net45+wp8\System.Reactive.Linq.dll</HintPath>
    </Reference>
    <Reference Include="System.Reactive.PlatformServices">
      <HintPath>..\..\packages\Rx-PlatformServices.2.2.5\lib\portable-windows8+net45+wp8\System.Reactive.PlatformServices.dll</HintPath>
    </Reference>
    <Reference Include="Serilog, Version=1.5.0.0, Culture=neutral, PublicKeyToken=24c2f752a8e58a10">
      <HintPath>..\..\packages\Serilog.1.5.9\lib\portable-net45+win+wpa81+wp80+MonoAndroid10+MonoTouch10\Serilog.dll</HintPath>
    </Reference>
    <Reference Include="Splat, Version=1.6.2.0, Culture=neutral, PublicKeyToken=null">
      <HintPath>..\..\packages\Splat.1.6.2\lib\Portable-net45+win+wpa81+wp80\Splat.dll</HintPath>
    </Reference>
  </ItemGroup>
  <ItemGroup>
    <None Include="app.config" />
    <None Include="packages.config" />
  </ItemGroup>
  <ItemGroup>
    <ProjectReference Include="..\Perspex.Animation\Perspex.Animation.csproj">
      <Project>{D211E587-D8BC-45B9-95A4-F297C8FA5200}</Project>
      <Name>Perspex.Animation</Name>
    </ProjectReference>
    <ProjectReference Include="..\Perspex.Base\Perspex.Base.csproj">
      <Project>{B09B78D8-9B26-48B0-9149-D64A2F120F3F}</Project>
      <Name>Perspex.Base</Name>
    </ProjectReference>
    <ProjectReference Include="..\Perspex.Input\Perspex.Input.csproj">
      <Project>{62024B2D-53EB-4638-B26B-85EEAA54866E}</Project>
      <Name>Perspex.Input</Name>
    </ProjectReference>
    <ProjectReference Include="..\Perspex.Interactivity\Perspex.Interactivity.csproj">
      <Project>{6B0ED19D-A08B-461C-A9D9-A9EE40B0C06B}</Project>
      <Name>Perspex.Interactivity</Name>
    </ProjectReference>
    <ProjectReference Include="..\Perspex.Layout\Perspex.Layout.csproj">
      <Project>{42472427-4774-4C81-8AFF-9F27B8E31721}</Project>
      <Name>Perspex.Layout</Name>
    </ProjectReference>
    <ProjectReference Include="..\Perspex.SceneGraph\Perspex.SceneGraph.csproj">
      <Project>{EB582467-6ABB-43A1-B052-E981BA910E3A}</Project>
      <Name>Perspex.SceneGraph</Name>
    </ProjectReference>
    <ProjectReference Include="..\Perspex.Styling\Perspex.Styling.csproj">
      <Project>{F1BAA01A-F176-4C6A-B39D-5B40BB1B148F}</Project>
      <Name>Perspex.Styling</Name>
    </ProjectReference>
  </ItemGroup>
  <Import Project="$(MSBuildExtensionsPath32)\Microsoft\Portable\$(TargetFrameworkVersion)\Microsoft.Portable.CSharp.targets" />
  <!-- To modify your build process, add your task inside one of the targets below and uncomment it. 
       Other similar extension points exist, see Microsoft.Common.targets.
  <Target Name="BeforeBuild">
  </Target>
  <Target Name="AfterBuild">
  </Target>
  -->
</Project><|MERGE_RESOLUTION|>--- conflicted
+++ resolved
@@ -79,11 +79,8 @@
     <Compile Include="Primitives\IScrollInfo.cs" />
     <Compile Include="Primitives\Popup.cs" />
     <Compile Include="Primitives\ScrollInfoAdapter.cs" />
-<<<<<<< HEAD
     <Compile Include="DockPanel\RightDocker.cs" />
-=======
     <Compile Include="Canvas.cs" />
->>>>>>> fd71e2ea
     <Compile Include="Templates\ControlTemplate`2.cs" />
     <Compile Include="Templates\DataTemplate`1.cs" />
     <Compile Include="Templates\IControlTemplate.cs" />
