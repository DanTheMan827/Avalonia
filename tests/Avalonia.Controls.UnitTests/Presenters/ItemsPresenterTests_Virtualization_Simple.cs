--- conflicted
+++ resolved
@@ -555,7 +555,6 @@
         }
 
         [Fact]
-<<<<<<< HEAD
         public void InsertRange_Items_Should_Update_Containers()
         {
             var target = CreateTarget(useAvaloniaList: true);
@@ -657,7 +656,8 @@
 
             actual = target.Panel.Children.Select(x => x.DataContext).ToList();
             Assert.Equal(expected, actual);
-=======
+        }
+
         public void Should_Add_Containers_For_Items_After_Clear()
         {
             var target = CreateTarget(itemCount: 10);
@@ -690,7 +690,6 @@
             target.Arrange(new Rect(target.DesiredSize));
 
             Assert.Equal(10, target.Panel.Children.Count);
->>>>>>> 47beb272
         }
 
         public class Vertical
