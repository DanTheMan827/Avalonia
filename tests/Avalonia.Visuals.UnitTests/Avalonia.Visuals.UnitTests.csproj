﻿<Project Sdk="Microsoft.NET.Sdk" ToolsVersion="15.0">
  <PropertyGroup>
    <TargetFrameworks>net461;netcoreapp1.1</TargetFrameworks>
  </PropertyGroup>
  <Import Project="..\..\build\UnitTests.NetCore.targets" />
  <Import Project="..\..\build\Moq.props" />
  <Import Project="..\..\build\XUnit.props" />
  <Import Project="..\..\build\Rx.props" />
  <Import Project="..\..\build\Microsoft.Reactive.Testing.props" />
  <ItemGroup>
<<<<<<< HEAD
    <Compile Include="Media\FormattedTextTests.cs" />
    <Compile Include="Media\PathMarkupParserTests.cs" />
    <Compile Include="RelativeRectComparer.cs" />
    <Compile Include="SizeTests.cs" />
    <Compile Include="RectTests.cs" />
    <Compile Include="RelativeRectTests.cs" />
    <Compile Include="Rendering\DeferredRendererTests.cs" />
    <Compile Include="Rendering\SceneGraph\DeferredDrawingContextImplTests.cs" />
    <Compile Include="Rendering\SceneGraph\SceneBuilderTests_Layers.cs" />
    <Compile Include="Rendering\SceneGraph\SceneBuilderTests.cs" />
    <Compile Include="Rendering\SceneGraph\SceneLayersTests.cs" />
    <Compile Include="Rendering\SceneGraph\SceneTests.cs" />
    <Compile Include="Rendering\SceneGraph\VisualNodeTests.cs" />
    <Compile Include="Rendering\Utilities\TileBrushCalculatorTests.cs" />
    <Compile Include="ThicknessTests.cs" />
    <Compile Include="Media\BrushTests.cs" />
    <Compile Include="Media\ColorTests.cs" />
    <Compile Include="TestVisual.cs" />
    <Compile Include="RelativePointTests.cs" />
    <Compile Include="RenderTests_Culling.cs" />
    <Compile Include="VisualTests.cs" />
    <Compile Include="Properties\AssemblyInfo.cs" />
    <Compile Include="VisualTree\BoundsTrackerTests.cs" />
    <Compile Include="VisualTree\VisualExtensionsTests_GetVisualsAt.cs" />
  </ItemGroup>
  <ItemGroup>
    <ProjectReference Include="..\..\src\Avalonia.Animation\Avalonia.Animation.csproj">
      <Project>{D211E587-D8BC-45B9-95A4-F297C8FA5200}</Project>
      <Name>Avalonia.Animation</Name>
    </ProjectReference>
    <ProjectReference Include="..\..\src\Avalonia.Base\Avalonia.Base.csproj">
      <Project>{B09B78D8-9B26-48B0-9149-D64A2F120F3F}</Project>
      <Name>Avalonia.Base</Name>
    </ProjectReference>
    <ProjectReference Include="..\..\src\Avalonia.Controls\Avalonia.Controls.csproj">
      <Project>{D2221C82-4A25-4583-9B43-D791E3F6820C}</Project>
      <Name>Avalonia.Controls</Name>
    </ProjectReference>
    <ProjectReference Include="..\..\src\Avalonia.Input\Avalonia.Input.csproj">
      <Project>{62024B2D-53EB-4638-B26B-85EEAA54866E}</Project>
      <Name>Avalonia.Input</Name>
    </ProjectReference>
    <ProjectReference Include="..\..\src\Avalonia.Interactivity\Avalonia.Interactivity.csproj">
      <Project>{6B0ED19D-A08B-461C-A9D9-A9EE40B0C06B}</Project>
      <Name>Avalonia.Interactivity</Name>
    </ProjectReference>
    <ProjectReference Include="..\..\src\Avalonia.Layout\Avalonia.Layout.csproj">
      <Project>{42472427-4774-4C81-8AFF-9F27B8E31721}</Project>
      <Name>Avalonia.Layout</Name>
    </ProjectReference>
    <ProjectReference Include="..\..\src\Avalonia.Visuals\Avalonia.Visuals.csproj">
      <Project>{EB582467-6ABB-43A1-B052-E981BA910E3A}</Project>
      <Name>Avalonia.Visuals</Name>
    </ProjectReference>
    <ProjectReference Include="..\..\src\Avalonia.Styling\Avalonia.Styling.csproj">
      <Project>{F1BAA01A-F176-4C6A-B39D-5B40BB1B148F}</Project>
      <Name>Avalonia.Styling</Name>
    </ProjectReference>
    <ProjectReference Include="..\Avalonia.UnitTests\Avalonia.UnitTests.csproj">
      <Project>{88060192-33D5-4932-B0F9-8BD2763E857D}</Project>
      <Name>Avalonia.UnitTests</Name>
    </ProjectReference>
=======
    <ProjectReference Include="..\..\src\Avalonia.Animation\Avalonia.Animation.csproj" />
    <ProjectReference Include="..\..\src\Avalonia.Base\Avalonia.Base.csproj" />
    <ProjectReference Include="..\..\src\Avalonia.Controls\Avalonia.Controls.csproj" />
    <ProjectReference Include="..\..\src\Avalonia.Input\Avalonia.Input.csproj" />
    <ProjectReference Include="..\..\src\Avalonia.Interactivity\Avalonia.Interactivity.csproj" />
    <ProjectReference Include="..\..\src\Avalonia.Layout\Avalonia.Layout.csproj" />
    <ProjectReference Include="..\..\src\Avalonia.Visuals\Avalonia.Visuals.csproj" />
    <ProjectReference Include="..\..\src\Avalonia.Styling\Avalonia.Styling.csproj" />
    <ProjectReference Include="..\Avalonia.UnitTests\Avalonia.UnitTests.csproj" />
>>>>>>> ea8ac9c4
  </ItemGroup>
  <ItemGroup>
    <Service Include="{82A7F48D-3B50-4B1E-B82E-3ADA8210C358}" />
  </ItemGroup>
</Project><|MERGE_RESOLUTION|>--- conflicted
+++ resolved
@@ -7,33 +7,6 @@
   <Import Project="..\..\build\XUnit.props" />
   <Import Project="..\..\build\Rx.props" />
   <Import Project="..\..\build\Microsoft.Reactive.Testing.props" />
-  <ItemGroup>
-<<<<<<< HEAD
-    <Compile Include="Media\FormattedTextTests.cs" />
-    <Compile Include="Media\PathMarkupParserTests.cs" />
-    <Compile Include="RelativeRectComparer.cs" />
-    <Compile Include="SizeTests.cs" />
-    <Compile Include="RectTests.cs" />
-    <Compile Include="RelativeRectTests.cs" />
-    <Compile Include="Rendering\DeferredRendererTests.cs" />
-    <Compile Include="Rendering\SceneGraph\DeferredDrawingContextImplTests.cs" />
-    <Compile Include="Rendering\SceneGraph\SceneBuilderTests_Layers.cs" />
-    <Compile Include="Rendering\SceneGraph\SceneBuilderTests.cs" />
-    <Compile Include="Rendering\SceneGraph\SceneLayersTests.cs" />
-    <Compile Include="Rendering\SceneGraph\SceneTests.cs" />
-    <Compile Include="Rendering\SceneGraph\VisualNodeTests.cs" />
-    <Compile Include="Rendering\Utilities\TileBrushCalculatorTests.cs" />
-    <Compile Include="ThicknessTests.cs" />
-    <Compile Include="Media\BrushTests.cs" />
-    <Compile Include="Media\ColorTests.cs" />
-    <Compile Include="TestVisual.cs" />
-    <Compile Include="RelativePointTests.cs" />
-    <Compile Include="RenderTests_Culling.cs" />
-    <Compile Include="VisualTests.cs" />
-    <Compile Include="Properties\AssemblyInfo.cs" />
-    <Compile Include="VisualTree\BoundsTrackerTests.cs" />
-    <Compile Include="VisualTree\VisualExtensionsTests_GetVisualsAt.cs" />
-  </ItemGroup>
   <ItemGroup>
     <ProjectReference Include="..\..\src\Avalonia.Animation\Avalonia.Animation.csproj">
       <Project>{D211E587-D8BC-45B9-95A4-F297C8FA5200}</Project>
@@ -71,7 +44,6 @@
       <Project>{88060192-33D5-4932-B0F9-8BD2763E857D}</Project>
       <Name>Avalonia.UnitTests</Name>
     </ProjectReference>
-=======
     <ProjectReference Include="..\..\src\Avalonia.Animation\Avalonia.Animation.csproj" />
     <ProjectReference Include="..\..\src\Avalonia.Base\Avalonia.Base.csproj" />
     <ProjectReference Include="..\..\src\Avalonia.Controls\Avalonia.Controls.csproj" />
@@ -81,7 +53,6 @@
     <ProjectReference Include="..\..\src\Avalonia.Visuals\Avalonia.Visuals.csproj" />
     <ProjectReference Include="..\..\src\Avalonia.Styling\Avalonia.Styling.csproj" />
     <ProjectReference Include="..\Avalonia.UnitTests\Avalonia.UnitTests.csproj" />
->>>>>>> ea8ac9c4
   </ItemGroup>
   <ItemGroup>
     <Service Include="{82A7F48D-3B50-4B1E-B82E-3ADA8210C358}" />
