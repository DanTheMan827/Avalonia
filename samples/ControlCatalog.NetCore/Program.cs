--- conflicted
+++ resolved
@@ -33,8 +33,6 @@
 
             var builder = BuildAvaloniaApp();
 
-<<<<<<< HEAD
-=======
             double GetScaling()
             {
                 var idx = Array.IndexOf(args, "--scaling");
@@ -43,7 +41,6 @@
                     return scaling;
                 return 1;
             }
->>>>>>> bca3b42a
             if (args.Contains("--fbdev"))
             {
                 SilenceConsole();
