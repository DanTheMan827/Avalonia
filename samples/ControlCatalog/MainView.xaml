<UserControl xmlns="https://github.com/avaloniaui"
        xmlns:pages="clr-namespace:ControlCatalog.Pages;assembly=ControlCatalog"
        xmlns:x="http://schemas.microsoft.com/winfx/2006/xaml">
  <TabControl Classes="sidebar" Name="Sidebar">
    <TabControl.PageTransition>
      <CrossFade Duration="0.25"/>
<<<<<<< HEAD
    </TabControl.PageTransition>
=======
    </TabControl.Transition>
    <TabItem Header="AutoCompleteBox"><pages:AutoCompleteBoxPage/></TabItem>
>>>>>>> 2ffe8faf
    <TabItem Header="Border"><pages:BorderPage/></TabItem>
    <TabItem Header="Button"><pages:ButtonPage/></TabItem>
    <TabItem Header="ButtonSpinner"><pages:ButtonSpinnerPage/></TabItem>
    <TabItem Header="Calendar"><pages:CalendarPage/></TabItem>
    <TabItem Header="Canvas"><pages:CanvasPage/></TabItem>
    <TabItem Header="Carousel"><pages:CarouselPage/></TabItem>
    <TabItem Header="CheckBox"><pages:CheckBoxPage/></TabItem>
    <TabItem Header="ContextMenu"><pages:ContextMenuPage/></TabItem>
    <TabItem Header="DatePicker"><pages:DatePickerPage/></TabItem>
    <TabItem Header="DropDown"><pages:DropDownPage/></TabItem>
    <TabItem Header="Expander"><pages:ExpanderPage/></TabItem>
    <TabItem Header="Image"><pages:ImagePage/></TabItem>
    <TabItem Header="LayoutTransformControl"><pages:LayoutTransformControlPage/></TabItem>
    <TabItem Header="Menu"><pages:MenuPage/></TabItem>
	  <TabItem Header="NumericUpDown"><pages:NumericUpDownPage/></TabItem>
    <TabItem Header="ProgressBar"><pages:ProgressBarPage/></TabItem>
    <TabItem Header="RadioButton"><pages:RadioButtonPage/></TabItem>
    <TabItem Header="Slider"><pages:SliderPage/></TabItem>
    <TabItem Header="TextBox"><pages:TextBoxPage/></TabItem>
    <TabItem Header="ToolTip"><pages:ToolTipPage/></TabItem>
    <TabItem Header="TreeView"><pages:TreeViewPage/></TabItem>
  </TabControl>
</UserControl><|MERGE_RESOLUTION|>--- conflicted
+++ resolved
@@ -4,12 +4,8 @@
   <TabControl Classes="sidebar" Name="Sidebar">
     <TabControl.PageTransition>
       <CrossFade Duration="0.25"/>
-<<<<<<< HEAD
-    </TabControl.PageTransition>
-=======
     </TabControl.Transition>
     <TabItem Header="AutoCompleteBox"><pages:AutoCompleteBoxPage/></TabItem>
->>>>>>> 2ffe8faf
     <TabItem Header="Border"><pages:BorderPage/></TabItem>
     <TabItem Header="Button"><pages:ButtonPage/></TabItem>
     <TabItem Header="ButtonSpinner"><pages:ButtonSpinnerPage/></TabItem>
