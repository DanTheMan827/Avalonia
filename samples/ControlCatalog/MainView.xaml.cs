using System;
using System.Collections;
using Avalonia;
using Avalonia.Controls;
using Avalonia.Markup.Xaml;
using Avalonia.Markup.Xaml.MarkupExtensions;
using Avalonia.Markup.Xaml.Styling;
using Avalonia.Markup.Xaml.XamlIl;
using Avalonia.Platform;
using ControlCatalog.Pages;

namespace ControlCatalog
{
    public class MainView : UserControl
    {
        public MainView()
        {
            this.InitializeComponent();
            if (AvaloniaLocator.Current.GetService<IRuntimePlatform>().GetRuntimeInfo().IsDesktop)
            {
                IList tabItems = ((IList)this.FindControl<TabControl>("Sidebar").Items);
                tabItems.Add(new TabItem()
                {
                    Header = "Dialogs",
                    Content = new DialogsPage()
                });
                tabItems.Add(new TabItem()
                {
                    Header = "Screens",
                    Content = new ScreenPage()
                });

            }
/*
            var light = AvaloniaXamlLoader.Parse<StyleInclude>(@"<StyleInclude xmlns='https://github.com/avaloniaui' Source='resm:Avalonia.Themes.Default.Accents.BaseLight.xaml?assembly=Avalonia.Themes.Default'/>");
            var dark = AvaloniaXamlLoader.Parse<StyleInclude>(@"<StyleInclude xmlns='https://github.com/avaloniaui' Source='resm:Avalonia.Themes.Default.Accents.BaseDark.xaml?assembly=Avalonia.Themes.Default'/>");
<<<<<<< HEAD
            */
            var light = new StyleInclude(new Uri("resm:Styles?assembly=ControlCatalog"))
            {
                Source = new Uri("resm:Avalonia.Themes.Default.Accents.BaseLight.xaml?assembly=Avalonia.Themes.Default")
            };
            var dark = new StyleInclude(new Uri("resm:Styles?assembly=ControlCatalog"))
            {
                Source = new Uri("resm:Avalonia.Themes.Default.Accents.BaseDark.xaml?assembly=Avalonia.Themes.Default")
            };

            
            var themes = this.Find<DropDown>("Themes");
=======
            var themes = this.Find<ComboBox>("Themes");
>>>>>>> dcc06183
            themes.SelectionChanged += (sender, e) =>
            {
                switch (themes.SelectedIndex)
                {
                    case 0:
                        Styles[0] = light;
                        break;
                    case 1:
                        Styles[0] = dark;
                        break;
                }
            };
            Styles.Add(light);
        }

        private void InitializeComponent()
        {
            AvaloniaXamlLoader.Load(this);
            AvaloniaXamlIlRuntimeCompiler.DumpRuntimeCompilationResults();
        }
    }
}<|MERGE_RESOLUTION|>--- conflicted
+++ resolved
@@ -34,7 +34,6 @@
 /*
             var light = AvaloniaXamlLoader.Parse<StyleInclude>(@"<StyleInclude xmlns='https://github.com/avaloniaui' Source='resm:Avalonia.Themes.Default.Accents.BaseLight.xaml?assembly=Avalonia.Themes.Default'/>");
             var dark = AvaloniaXamlLoader.Parse<StyleInclude>(@"<StyleInclude xmlns='https://github.com/avaloniaui' Source='resm:Avalonia.Themes.Default.Accents.BaseDark.xaml?assembly=Avalonia.Themes.Default'/>");
-<<<<<<< HEAD
             */
             var light = new StyleInclude(new Uri("resm:Styles?assembly=ControlCatalog"))
             {
@@ -46,10 +45,7 @@
             };
 
             
-            var themes = this.Find<DropDown>("Themes");
-=======
             var themes = this.Find<ComboBox>("Themes");
->>>>>>> dcc06183
             themes.SelectionChanged += (sender, e) =>
             {
                 switch (themes.SelectedIndex)
